# SSINS Change Log

## Unreleased
- Replaced is with == when comparing to string literals
- Added write_meta util function for easy metadata writing.
- Added match_filter writeout to yaml format.
- Added extent options to plotting libraries so that default ticks on plots would
  be sensible and easy.
- Added inplace keyword to select
<<<<<<< HEAD
- Added extend keyword for image_plot colorbars

=======
- Add warning filters to unit tests.
>>>>>>> 83db0b70

## 1.4.4

- Added change log<|MERGE_RESOLUTION|>--- conflicted
+++ resolved
@@ -7,12 +7,8 @@
 - Added extent options to plotting libraries so that default ticks on plots would
   be sensible and easy.
 - Added inplace keyword to select
-<<<<<<< HEAD
-- Added extend keyword for image_plot colorbars
-
-=======
+- Added extend and alpha keyword for image_plot colorbars
 - Add warning filters to unit tests.
->>>>>>> 83db0b70
 
 ## 1.4.4
 
