"""
The incoherent noise spectrum class.
"""

import numpy as np
import os
from pyuvdata import UVFlag
import yaml
from SSINS import version
from functools import reduce
import warnings
from itertools import combinations


class INS(UVFlag):
    """
    Defines the incoherent noise spectrum (INS) class, which is a subclass of
    the UVFlag class, a member of the pyuvdata software package.
    """

    def __init__(self, input, history='', label='', order=0, mask_file=None,
                 match_events_file=None, spectrum_type="cross",
                 use_integration_weights=False, nsample_default=1):

        """
        init function for the INS class.

        Args:
            input: See UVFlag documentation
            history: See UVFlag documentation
            label: See UVFlag documentation
            order: Sets the order parameter for the INS object
            mask_file: A path to an .h5 (UVFlag) file that contains a mask for the metric_array
            match_events_file: A path to a .yml file that has events caught by the match filter
            spectrum_type: Type of visibilities to use in making the specturm. Options are 'auto' or 'cross'.
            use_integration_weights: Whether to use the integration time and nsample array to compute the weights
            nsample_default: The default nsample value to fill zeros in the
                nsample_array with when there are some nsample=0. Important when
                working with data from uvfits files, which combine information
                from the flag_array and nsample_array in the weights field of
                the uvfits file.
        """

        super().__init__(input, mode='metric', copy_flags=False,
                         waterfall=False, history='', label='')

        # Used in _data_params to determine when not to return None
        self._super_complete = True

        if np.any(self.polarization_array > 0):
            raise ValueError("SS input has pseudo-Stokes data. SSINS does not"
                             " currently support pseudo-Stokes spectra.")

        self.spectrum_type = spectrum_type
        """The type of visibilities the spectrum was made from."""
        if self.spectrum_type not in ['cross', 'auto']:
            raise ValueError("Requested spectrum_type is invalid. Choose 'cross' or 'auto'.")

        spec_type_str = f"Initialized spectrum_type:{self.spectrum_type} from visibility data. "

        self.order = order
        """The order of polynomial fit for each frequency channel during mean-subtraction. Default is 0, which just calculates the mean."""

        if self.type == 'baseline':

            self.history += spec_type_str
            # Check if the data has a mask yet. If not, mask it and set flag_choice to None.
            if not isinstance(input.data_array, np.ma.MaskedArray):
                input.apply_flags()

            self.metric_array = np.abs(input.data_array)
            """The baseline-averaged sky-subtracted visibility amplitudes (numpy masked array)"""
            self.weights_array = np.logical_not(input.data_array.mask).astype(float)
            """The number of baselines that contributed to each element of the metric_array"""
            if use_integration_weights:
                # Set nsample default if some are zero
                input.nsample_array[input.nsample_array == 0] = nsample_default
                # broadcast problems with single pol
                self.weights_array *= (input.integration_time[:, np.newaxis, np.newaxis, np.newaxis] * input.nsample_array)

            cross_bool = self.ant_1_array != self.ant_2_array
            auto_bool = self.ant_1_array == self.ant_2_array

            if self.spectrum_type == "cross":

                has_crosses = np.any(cross_bool)
                if not has_crosses:
                    raise ValueError("Requested spectrum type is 'cross', but no cross"
                                     " correlations exist. Check SS input.")

                has_autos = np.any(auto_bool)
                if has_autos:
                    warnings.warn("Requested spectrum type is 'cross'. Removing autos before averaging.")
                    self.select(blt_inds=np.where(cross_bool)[0])

            elif self.spectrum_type == "auto":
                has_autos = np.any(auto_bool)
                if not has_autos:
                    raise ValueError("Requested spectrum type is 'auto', but no autos"
                                     " exist. Check SS input.")

                has_crosses = np.any(cross_bool)
                if has_crosses:
                    warnings.warn("Requested spectrum type is 'auto'. Removing"
                                  " crosses before averaging.")
                    self.select(blt_inds=np.where(auto_bool)[0])

            super().to_waterfall(method='mean', return_weights_square=True)
        # Make sure the right type of spectrum is being used, otherwise raise errors.
        # If neither statement inside is true, then it is an old spectrum and is therefore a cross-only spectrum.
        elif spec_type_str not in self.history:
            if "Initialized spectrum_type:" in self.history:
                raise ValueError("Requested spectrum type disagrees with saved spectrum. "
                                 "Make opposite choice on initialization.")
            elif self.spectrum_type == "auto":
                raise ValueError("Reading in a 'cross' spectrum as 'auto'. Check"
                                 " spectrum_type for INS initialization.")
        if not hasattr(self.metric_array, 'mask'):
            self.metric_array = np.ma.masked_array(self.metric_array)
        if mask_file is None:
            # Only mask elements initially if no baselines contributed
            self.metric_array.mask = self.weights_array == 0
        else:
            # Read in the flag array
            flag_uvf = UVFlag(mask_file)
            self.metric_array.mask = np.copy(flag_uvf.flag_array)
            del flag_uvf

        if match_events_file is None:
            self.match_events = []
            """A list of tuples that contain information about events caught during match filtering"""
        else:
            self.match_events = self.match_events_read(match_events_file)

        # For backwards compatibilty before weights_square_array was a thing
        # Works because weights are all 1 or 0 before this feature was added
        if self.weights_square_array is None:
            self.weights_square_array = np.copy(self.weights_array)
        self.metric_ms = self.mean_subtract()
        """An array containing the z-scores of the data in the incoherent noise spectrum."""
        self.sig_array = np.ma.copy(self.metric_ms)
        """An array that is initially equal to the z-score of each data point. During flagging,
        the entries are assigned according to their z-score at the time of their flagging."""

    def mean_subtract(self, freq_slice=slice(None), return_coeffs=False):

        """
        A function which calculated the mean-subtracted spectrum from the
        regular spectrum. A spectrum made from a perfectly clean observation
        will be written as a z-score by this operation.

        Args:
            freq_slice: The frequency slice over which to do the calculation. Usually not
               set by the user.
            return_coeffs: Whether or not to return the mean/polynomial coefficients

        Returns:
            MS (masked array): The mean-subtracted data array.
        """

        if self.spectrum_type == 'cross':
            # This constant is determined by the Rayleigh distribution, which
            # describes the ratio of its rms to its mean
            C = 4 / np.pi - 1
        else:
            # This involves another constant that results from the folded normal distribution
            # which describes the amplitudes of the auto-pols.
            # The cross-pols have Rayleigh distributed amplitudes.
            C_ray = 4 / np.pi - 1
            C_fold = np.pi / 2 - 1
            C_pol_map = {-1: C_fold, -2: C_fold, -3: C_ray, -4: C_ray,
                         -5: C_fold, -6: C_fold, -7: C_ray, -8: C_ray}

            C = np.array([C_pol_map[pol] for pol in self.polarization_array])

        if not self.order:
            coeffs = np.ma.average(self.metric_array[:, freq_slice], axis=0, weights=self.weights_array[:, freq_slice])
            weights_factor = self.weights_array[:, freq_slice] / np.sqrt(C * self.weights_square_array[:, freq_slice])
            MS = (self.metric_array[:, freq_slice] / coeffs - 1) * weights_factor
        else:
            MS = np.zeros_like(self.metric_array[:, freq_slice])
            coeffs = np.zeros((self.order + 1, ) + MS.shape[1:])
            # Make sure x is not zero so that np.polyfit can proceed without nans
            x = np.arange(1, self.metric_array.shape[0] + 1)
            # We want to iterate over only a subset of the frequencies, so we need to investigate
            y_0 = self.metric_array[:, freq_slice]
            # Find which channels are not fully masked (only want to iterate over those)
            # This gives an array of channel indexes into the freq_slice
            good_chans = np.where(np.logical_not(np.all(y_0.mask, axis=0)))[0]
            # Only do this if there are unmasked channels
            if len(good_chans) > 0:
                # np.ma.polyfit does not take 2-d weights (!!!) so we just do the slow implementation and go chan by chan, pol-by-pol
                for chan in good_chans:
                    for pol_ind in range(self.Npols):
                        y = self.metric_array[:, chan, pol_ind]
                        w = self.weights_array[:, chan, pol_ind]
                        w_sq = self.weights_square_array[:, chan, pol_ind]
                        # Make the fit
                        coeff = np.ma.polyfit(x, y, self.order, w=w)
                        coeffs[:, chan, pol_ind] = coeff
                        # Do the magic
                        mu = np.sum([coeff[poly_ind] * x**(self.order - poly_ind)
                                     for poly_ind in range(self.order + 1)],
                                    axis=0)
                        weights_factor = w / np.sqrt(C * w_sq)
                        MS[:, chan, pol_ind] = (y / mu - 1) * weights_factor
            else:
                MS[:] = np.ma.masked

        if return_coeffs:
            return(MS, coeffs)
        else:
            return(MS)

    def mask_to_flags(self):
        """
        Propagates the mask to construct flags for the original
        (non time-differenced) data. If a time is flagged in the INS, then both
        times that could have contributed to that time in the sky-subtraction
        step are flagged in the new array.

        Returns:
            tp_flags (array): The time-propagated flags
        """

        # Propagate the flags
        shape = list(self.metric_array.shape)
        tp_flags = np.zeros([shape[0] + 1] + shape[1:], dtype=bool)
        tp_flags[:-1] = self.metric_array.mask
        tp_flags[1:] = np.logical_or(tp_flags[1:], tp_flags[:-1])

        return(tp_flags)

    def flag_uvf(self, uvf, inplace=False):
        """
        Applies flags calculated from mask_to_flags method onto a given UVFlag
        object. Option to edit an existing uvf object inplace. Works by
        propagating the mask on sky-subtracted data to flags that can be applied
        to the original data, pre-subtraction.  ORs the flags from the INS
        object and the input uvf object.

        Args:
            uvf: A waterfall UVFlag object in flag mode to apply flags to. Must be
                constructed from the original data. Errors if not waterfall,
                in flag mode, or time ordering does not match INS object.

            inplace: Whether to edit the uvf input inplace or not. Default False.

        Returns:
            uvf: The UVFlag object in flag mode with the time-propagated flags.
        """
        if uvf.mode != 'flag':
            raise ValueError("UVFlag object must be in flag mode to write flags from INS object.")
        if uvf.type != 'waterfall':
            raise ValueError("UVFlag object must be in waterfall mode to write flags from INS object.")
        try:
            test_times = 0.5 * (uvf.time_array[:-1] + uvf.time_array[1:])
            time_compat = np.all(self.time_array == test_times)
            assert time_compat
        except Exception:
            raise ValueError("UVFlag object's times do not match those of INS object.")

        new_flags = self.mask_to_flags()

        if inplace:
            this_uvf = uvf
        else:
            this_uvf = uvf.copy()

        this_uvf.flag_array = np.logical_or(this_uvf.flag_array, new_flags)

        return(this_uvf)

    def write(self, prefix, clobber=False, data_compression='lzf',
              output_type='data', mwaf_files=None, mwaf_method='add',
              metafits_file=None, Ncoarse=24, sep='_', uvf=None):

        """
        Writes attributes specified by output_type argument to appropriate files
        with a prefix given by prefix argument. Can write mwaf files if required
        mwaf keywords arguments are provided. Required mwaf keywords are not
        required for any other purpose.

        Args:
            prefix: The filepath prefix for the output file e.g. /analysis/SSINS_outdir/obsid
            clobber: See UVFlag documentation
            data_compression: See UVFlag documentation
            output_type ('data', 'z_score', 'mask', 'flags', 'match_events'):

                data - outputs the metric_array attribute into an h5 file

                z_score - outputs the the metric_ms attribute into an h5 file

                mask - outputs the mask for the metric_array attribute into an h5 file

                flags - converts mask to flag using mask_to_flag() method and writes to an h5 file readable by UVFlag

                match_events - Writes the match_events attribute out to a human-readable yml file

                mwaf - Writes an mwaf file by converting mask to flags.
            mwaf_files (seq): A list of paths to mwaf files to use as input for
                each coarse channel
            mwaf_method ('add' or 'replace'): Choose whether to add SSINS flags
                to current flags in input file or replace them entirely
            metafits_file (str): A path to the metafits file if writing mwaf outputs.
                Required only if writing mwaf files.
            sep (str): Determines the separator in the filename of the output file.
        """

        version_info_list = ['%s: %s, ' % (key, version.version_info[key]) for key in version.version_info]
        version_hist_substr = reduce(lambda x, y: x + y, version_info_list)
        if output_type == 'match_events':
            filename = '%s%sSSINS%s%s.yml' % (prefix, sep, sep, output_type)
        else:
            filename = '%s%sSSINS%s%s.h5' % (prefix, sep, sep, output_type)

        if output_type != 'mwaf':
            self.history += 'Wrote %s to %s using SSINS %s. ' % (output_type, filename, version_hist_substr)

        if output_type == 'data':
            self.metric_array = self.metric_array.data
            super().write(filename, clobber=clobber, data_compression=data_compression)
            self.metric_array = np.ma.masked_array(data=self.metric_array, mask=self.metric_ms.mask)

        elif output_type == 'z_score':
            z_uvf = self.copy()
            z_uvf.metric_array = np.copy(self.metric_ms.data)
            super(INS, z_uvf).write(filename, clobber=clobber, data_compression=data_compression)
            del z_uvf

        elif output_type == 'mask':
            mask_uvf = self._make_mask_copy()
            super(INS, mask_uvf).write(filename, clobber=clobber, data_compression=data_compression)
            del mask_uvf

        elif output_type == 'flags':
            if uvf is None:
                raise ValueError("When writing 'flags', you must supply a UVFlag"
                                 "object to write flags to using the uvf keyword.")
            flag_uvf = self.flag_uvf(uvf=uvf)
            flag_uvf.write(filename, clobber=clobber, data_compression=data_compression)

        elif output_type == 'match_events':
            yaml_dict = {'time_bounds': [],
                         'freq_bounds': [],
                         'shape': [],
                         'sig': []}
            for event in self.match_events:
                time_bounds = [int(event[0].start), int(event[0].stop)]
                yaml_dict['time_bounds'].append(time_bounds)
                # Convert slice object to just its bounds
                freq_bounds = [int(event[1].start), int(event[1].stop)]
                yaml_dict['freq_bounds'].append(freq_bounds)
                yaml_dict['shape'].append(event[2])
                if event[3] is not None:
                    yaml_dict['sig'].append(float(event[3]))
                else:
                    yaml_dict['sig'].append(event[3])
            with open(filename, 'w') as outfile:
                yaml.safe_dump(yaml_dict, outfile, default_flow_style=False)

        elif output_type == 'mwaf':
            if mwaf_files is None:
                raise ValueError("mwaf_files is set to None. This must be a sequence of existing mwaf filepaths.")
            if metafits_file is None:
                raise ValueError("If writing mwaf files, must supply corresponding metafits file.")

            from astropy.io import fits
            flags = self.mask_to_flags()[:, :, 0]
            with fits.open(metafits_file) as meta_hdu_list:
                coarse_chans = meta_hdu_list[0].header["CHANNELS"].split(",")
                coarse_chans = np.sort([int(chan) for chan in coarse_chans])
            # Coarse channels need to be mapped properly
            # Up to coarse channel 128, the channels go in the right order
            # Then they go in reverse order
            # The number of properly ordered channels
            num_less = np.count_nonzero(coarse_chans <= 128)
            # Numbers associated with filenames
            box_keys = [str(ind).zfill(2) for ind in range(1, len(coarse_chans) + 1)]
            # Channel index associated with each box
            box_vals = np.zeros(len(coarse_chans), dtype=int)
            # The first num_less go in frequency-increasing order
            box_vals[:num_less] = np.arange(num_less)
            # The rest go in frequency-decreasing order
            box_vals[num_less:] = np.arange(len(coarse_chans) - 1, num_less - 1, -1)
            box_label_to_chan_ind_map = dict(zip(box_keys, box_vals))
            for path in mwaf_files:
                if not os.path.exists(path):
                    raise IOError("filepath %s in mwaf_files was not found in system." % path)
                path_ind = path.rfind('_') + 1
                boxstr = path[path_ind:path_ind + 2]
                chan_ind = box_label_to_chan_ind_map[boxstr]
                with fits.open(path) as mwaf_hdu:
                    NCHANS = mwaf_hdu[0].header['NCHANS']
                    NSCANS = mwaf_hdu[0].header['NSCANS']
                    # Check that freq res and time res are compatible
                    freq_mod = NCHANS % (flags.shape[1] / Ncoarse)
                    time_mod = NSCANS % flags.shape[0]
                    assert freq_mod == 0, "Number of fine channels of mwaf input and INS are incompatible."
                    assert time_mod == 0, "Time axes of mwaf input and INS flags are incompatible."
                    freq_div = NCHANS / (flags.shape[1] / Ncoarse)
                    time_div = NSCANS / flags.shape[0]
                    Nant = mwaf_hdu[0].header['NANTENNA']
                    Nbls = Nant * (Nant + 1) // 2

                    # Repeat in time
                    time_rep_flags = np.repeat(flags, time_div, axis=0)
                    # Repeat in freq
                    freq_time_rep_flags = np.repeat(time_rep_flags, freq_div, axis=1)
                    # Repeat in bls
                    freq_time_bls_rep_flags = np.repeat(freq_time_rep_flags[:, np.newaxis, NCHANS * chan_ind: NCHANS * (chan_ind + 1)], Nbls, axis=1)
                    # This shape is on MWA wiki. Reshape to this shape.
                    new_flags = freq_time_bls_rep_flags.reshape((NSCANS * Nbls, NCHANS))
                    if mwaf_method == 'add':
                        mwaf_hdu[1].data['FLAGS'][new_flags] = 1
                    elif mwaf_method == 'replace':
                        mwaf_hdu[1].data['FLAGS'] = new_flags
                    else:
                        raise ValueError("mwaf_method is %s. Options are 'add' or 'replace'." % mwaf_method)

                    mwaf_hdu[0].header['SSINSVER'] = version_hist_substr

                    filename = '%s_%s.mwaf' % (prefix, boxstr)

                    mwaf_hdu.writeto(filename, overwrite=clobber)
                    self.history += 'Wrote flags to %s using SSINS %s' % (filename, version_hist_substr)
        else:
            raise ValueError("output_type %s is invalid. See documentation for options." % output_type)

    def match_events_read(self, filename):
        """
        Reads match events from file specified by filename argument

        Args:
            filename: The yml file with the stored match_events

        Returns:
            match_events: The match_events in the yml file
        """

        with open(filename, 'r') as infile:
            yaml_dict = yaml.safe_load(infile)

        match_events = []
        for i in range(len(yaml_dict['sig'])):
            # Convert bounds back to slice
            time_slice = slice(*yaml_dict['time_bounds'][i])
            freq_slice = slice(*yaml_dict['freq_bounds'][i])

            match_events.append((time_slice,
                                 freq_slice,
                                 yaml_dict['shape'][i],
                                 yaml_dict['sig'][i]))

        return(match_events)

    @property
    def _data_params(self):
        """Overrides UVFlag._data_params property to add additional datalike parameters to list"""

        # Prevents a bug that occurs during __init__
        if not hasattr(self, '_super_complete'):
            return(None)
        else:
            UVFlag_params = super(INS, self)._data_params
            Extra_params = ['metric_ms', 'sig_array']
            SSINS_params = UVFlag_params + Extra_params
        return(SSINS_params)

    def select(self, **kwargs):
        """Thin wrapper around UVFlag.select that also recalculates the ms array
        immediately afterwards.
        """

        mask_uvf = self._make_mask_copy()
        super(INS, self).select(**kwargs)
<<<<<<< HEAD
        super(INS, mask_uvf).select(**kwargs)
        self.metric_array.mask = np.copy(mask_uvf.flag_array)
        self.metric_ms = self.mean_subtract()

    def __add__(self, other, inplace=False, axis="time", run_check=True,
                check_extra=True, run_check_acceptability=True):
        """
        Wrapper around UVFlag.__add__ that keeps track of the masks on the data.
            Args:
                other: Another INS object to add
                inplace: Whether to do the addition inplace or return a new INS
                axis: The axis over which to concatenate the objects
                run_check: Option to check for the existence and proper shapes
                    of parameters after combining two objects.
                check_extra: Option to check optional parameters as well as required ones.
                run_check_acceptability: Option to check acceptable range of the
                    values of parameters after combining two objects.

            Returns:
                ins: if not inplace, a new INS object

        """
        if inplace:
            this = self
        else:
            this = self.copy()

        mask_uvf_this = this._make_mask_copy()
        mask_uvf_other = other._make_mask_copy()

        mask_uvf = super(INS, mask_uvf_this).__add__(mask_uvf_other,
                                                     inplace=False,
                                                     axis=axis,
                                                     run_check=run_check,
                                                     check_extra=check_extra,
                                                     run_check_acceptability=run_check_acceptability)

        if inplace:
            super(INS, this).__add__(other, inplace=True, axis=axis,
                                     run_check=run_check,
                                     check_extra=check_extra,
                                     run_check_acceptability=run_check_acceptability)
        else:
            this = super(INS, this).__add__(other, inplace=False, axis=axis,
                                            run_check=run_check,
                                            check_extra=check_extra,
                                            run_check_acceptability=run_check_acceptability)

        this.metric_array.mask = np.copy(mask_uvf.flag_array)
        this.metric_ms = this.mean_subtract()
        this.sig_array = np.ma.copy(this.metric_ms)

        if not inplace:
            return this

    def _make_mask_copy(self):
        """
        Makes a new INS in flag mode that copies self whose flags are the mask of
        self. Useful for holding the mask temporarily during concatenation etc.

        Returns:
            mask_uvf_copy: A copy of self in flag_mode that holds the mask in
                its flag_array
        """
        mask_uvf_copy = self.copy()
        mask_uvf_copy.to_flag()
        mask_uvf_copy.flag_array = np.copy(self.metric_array.mask)

        return(mask_uvf_copy)
=======
        if hasattr(self, 'metric_ms'):
            self.metric_ms = self.mean_subtract()
>>>>>>> b53659c1
<|MERGE_RESOLUTION|>--- conflicted
+++ resolved
@@ -474,10 +474,10 @@
 
         mask_uvf = self._make_mask_copy()
         super(INS, self).select(**kwargs)
-<<<<<<< HEAD
         super(INS, mask_uvf).select(**kwargs)
         self.metric_array.mask = np.copy(mask_uvf.flag_array)
-        self.metric_ms = self.mean_subtract()
+        if hasattr(self, 'metric_ms'):
+            self.metric_ms = self.mean_subtract()
 
     def __add__(self, other, inplace=False, axis="time", run_check=True,
                 check_extra=True, run_check_acceptability=True):
@@ -543,8 +543,4 @@
         mask_uvf_copy.to_flag()
         mask_uvf_copy.flag_array = np.copy(self.metric_array.mask)
 
-        return(mask_uvf_copy)
-=======
-        if hasattr(self, 'metric_ms'):
-            self.metric_ms = self.mean_subtract()
->>>>>>> b53659c1
+        return(mask_uvf_copy)