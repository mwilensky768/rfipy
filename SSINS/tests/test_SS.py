--- conflicted
+++ resolved
@@ -9,11 +9,8 @@
 Tests the various capabilities of the sky_subtract class
 """
 
-<<<<<<< HEAD
-=======
 
 @pytest.mark.filterwarnings("ignore:Reordering", "ignore:SS.read")
->>>>>>> 550bc42e
 def test_SS_read():
     obs = '1061313128_99bl_1pol_half_time'
     testfile = os.path.join(DATA_PATH, '%s.uvfits' % obs)
@@ -72,7 +69,6 @@
     assert np.all(ss.ant_2_array == np.array([1, 2])), "ant_2_array disagrees!"
 
 
-<<<<<<< HEAD
 def test_keyword_override_time():
     obs = '1061313128_99bl_1pol_half_time'
     testfile = os.path.join(DATA_PATH, '%s.uvfits' % obs)
@@ -112,10 +108,9 @@
     bls = [(0, 1), (0, 2)]
     uv.read(testfile, times=times, bls=bls)
     uv.reorder_blts(order='baseline')
-=======
+
 @pytest.mark.filterwarnings("ignore:SS.read", "ignore:Reordering")
 def test_apply_flags():
->>>>>>> 550bc42e
 
     diff_dat = np.diff(uv.data_array, axis=2)
 
