from __future__ import absolute_import, division, print_function

from SSINS import Catalog_Plot as cp
from SSINS import SS, INS, MF
from SSINS.data import DATA_PATH
import numpy as np
import os


def test_INS_plot():

    obs = '1061313128_99bl_1pol_half_time'
    insfile = os.path.join(DATA_PATH, '%s_SSINS.h5' % obs)
    outdir = os.path.join(DATA_PATH, 'test_plots')

    prefix = '%s/%s_raw' % (outdir, obs)
    outfile = '%s_SSINS.pdf' % prefix
    log_prefix = '%s/%s_log' % (outdir, obs)
    log_outfile = '%s_SSINS.pdf' % log_prefix
    symlog_prefix = '%s/%s_symlog' % (outdir, obs)
    symlog_outfile = '%s_SSINS.pdf' % symlog_prefix

    ins = INS(insfile)

    xticks = np.arange(0, 384, 96)
    xticklabels = ['%.1f' % (10**-6 * ins.freq_array[tick]) for tick in xticks]
    yticks = np.arange(0, 50, 10)
    yticklabels = ['%i' % (2 * tick) for tick in yticks]

    cp.INS_plot(ins, prefix)
    cp.INS_plot(ins, log_prefix, log=True, xticks=xticks, yticks=yticks,
<<<<<<< HEAD
                xticklabels=xticklabels, yticklabels=yticklabels)
    cp.INS_plot(ins, symlog_prefix, symlog=True, xticks=xticks, yticks=yticks,
                xticklabels=xticklabels, yticklabels=yticklabels)
=======
                xticklabels=xticklabels, yticklabels=yticklabels, title='Title')
>>>>>>> 19218900

    assert os.path.exists(outfile), "The first plot was not made"
    assert os.path.exists(log_outfile), "The second plot was not made"
    assert os.path.exists(symlog_outfile), "The third plot was not made"

    os.remove(outfile)
    os.remove(log_outfile)
    os.remove(symlog_outfile)
    os.rmdir(outdir)


def test_sig_plot():

    obs = '1061313128_99bl_1pol_half_time'
    insfile = os.path.join(DATA_PATH, '%s_SSINS.h5' % obs)
    outdir = os.path.join(DATA_PATH, 'test_plots')

    prefix = '%s/%s_flagged' % (outdir, obs)
    dataplotfile = '%s_SSINS.pdf' % prefix
    outfile = '%s_SSINS_sig.pdf' % prefix

    ins = INS(insfile)
    shape_dict = {'TV6': [1.74e8, 1.81e8],
                  'TV7': [1.81e8, 1.88e8],
                  'TV8': [1.88e8, 1.95e8]}
    mf = MF(ins.freq_array, 5, shape_dict=shape_dict)
    mf.apply_match_test(ins)

    xticks = np.arange(0, 384, 96)
    xticklabels = ['%.1f' % (10**-6 * ins.freq_array[tick]) for tick in xticks]
    yticks = np.arange(0, 50, 10)
    yticklabels = ['%i' % (2 * tick) for tick in yticks]

    cp.INS_plot(ins, prefix)

    assert os.path.exists(outfile), "The first plot was not made"
    assert os.path.exists(dataplotfile), "The second plot was not made"

    os.remove(outfile)
    os.remove(dataplotfile)
    os.rmdir(outdir)


def test_VDH_plot():

    obs = '1061313128_99bl_1pol_half_time'
    testfile = os.path.join(DATA_PATH, '%s.uvfits' % obs)
    outdir = os.path.join(DATA_PATH, 'test_plots')

    prefix = '%s/%s' % (outdir, obs)
    outfile = '%s_VDH.pdf' % prefix

    dens_prefix = '%s/%s_dens' % (outdir, obs)
    dens_outfile = '%s_VDH.pdf' % dens_prefix

    ss = SS()
    ss.read(testfile, flag_choice='original')

    cp.VDH_plot(ss, prefix)
    # Test with density prefix and error bars
    cp.VDH_plot(ss, dens_prefix, density=True, error_sig=1, ylim=[1e-5, 1e5], pre_model_label='model label')

    assert os.path.exists(outfile), "The first plot was not made"
    assert os.path.exists(dens_outfile), "The second plot was not made"

    os.remove(outfile)
    os.remove(dens_outfile)
    os.rmdir(outdir)


def test_VDH_no_model():
    obs = '1061313128_99bl_1pol_half_time'
    testfile = os.path.join(DATA_PATH, '%s.uvfits' % obs)
    outdir = os.path.join(DATA_PATH, 'test_plots')
    prefix = '%s/%s' % (outdir, obs)
    outfile = '%s_VDH.pdf' % prefix

    ss = SS()
    ss.read(testfile, flag_choice=None)

    cp.VDH_plot(ss, prefix, pre_model=False, post_model=False)

    assert os.path.exists(outfile), "The plot was not made"

    os.remove(outfile)
    os.rmdir(outdir)<|MERGE_RESOLUTION|>--- conflicted
+++ resolved
@@ -29,13 +29,9 @@
 
     cp.INS_plot(ins, prefix)
     cp.INS_plot(ins, log_prefix, log=True, xticks=xticks, yticks=yticks,
-<<<<<<< HEAD
-                xticklabels=xticklabels, yticklabels=yticklabels)
+                xticklabels=xticklabels, yticklabels=yticklabels, title='Title')
     cp.INS_plot(ins, symlog_prefix, symlog=True, xticks=xticks, yticks=yticks,
                 xticklabels=xticklabels, yticklabels=yticklabels)
-=======
-                xticklabels=xticklabels, yticklabels=yticklabels, title='Title')
->>>>>>> 19218900
 
     assert os.path.exists(outfile), "The first plot was not made"
     assert os.path.exists(log_outfile), "The second plot was not made"
